"""Service layer for model evaluation."""

import json
from pathlib import Path
<<<<<<< HEAD
from typing import Any
from uuid import UUID

import torch
from loguru import logger
from mteb import MTEB, get_tasks
from mteb.abstasks import AbsTask
from sentence_transformers import SentenceTransformer
=======

>>>>>>> 68418839
from sqlmodel.ext.asyncio.session import AsyncSession

from vectorize.ai_model.exceptions import ModelNotFoundError
from vectorize.ai_model.model_source import ModelSource
from vectorize.ai_model.models import AIModel
from vectorize.ai_model.repository import get_ai_model_db

from .schemas import EvaluationRequest, EvaluationResponse
from .utils import EvaluationDatasetResolver, resolve_model_path
from .utils.evaluation_engine import EvaluationEngine

__all__ = ["evaluate_model_task_svc", "resolve_evaluation_dataset_svc"]


async def evaluate_model_task_svc(
    db: AsyncSession,
    evaluation_request: EvaluationRequest,
) -> EvaluationResponse:
    """Service entry point for model evaluation.

    Args:
        db (AsyncSession): Database session.
        evaluation_request (EvaluationRequest): Evaluation configuration.

    Returns:
        EvaluationResponse: Evaluation results.

    Raises:
        ValueError: If neither dataset_id nor training_task_id is provided.
        InvalidDatasetIdError: If dataset ID is invalid.
        TrainingDatasetNotFoundError: If dataset file not found.
        ModelNotFoundError: If model tag not found.
    """
    model = await get_ai_model_db(db, evaluation_request.model_tag)
    if not model:
        raise ModelNotFoundError(evaluation_request.model_tag)

    model_path = resolve_model_path(model.model_tag)

    dataset_path = await EvaluationDatasetResolver.resolve_evaluation_dataset(
        db, evaluation_request
    )

    engine = EvaluationEngine(model_path)

    if evaluation_request.baseline_model_tag:
        baseline_model = await get_ai_model_db(
            db, evaluation_request.baseline_model_tag
        )
        if not baseline_model:
            raise ModelNotFoundError(evaluation_request.baseline_model_tag)

        baseline_model_path = resolve_model_path(baseline_model.model_tag)

        return engine.run_comparison_evaluation(
            evaluation_request, dataset_path, baseline_model_path
        )

    return engine.run_simple_evaluation(evaluation_request, dataset_path)


async def resolve_evaluation_dataset_svc(
    db: AsyncSession, evaluation_request: EvaluationRequest
) -> Path:
<<<<<<< HEAD
    """Resolve the dataset path for evaluation.

    Uses either the explicit dataset_id or gets the validation dataset
    from the training_task_id.

    Args:
        db: Database session
        evaluation_request: Evaluation request with dataset_id and/or training_task_id

    Returns:
        Path to the dataset file

    Raises:
        ValueError: If neither dataset_id nor training_task_id is provided,
                   or if both are provided.
        InvalidDatasetIdError: If dataset ID is invalid.
        TrainingDatasetNotFoundError: If dataset or training task not found.
    """
    _validate_dataset_resolution_input(evaluation_request)

    if evaluation_request.dataset_id:
        return await _resolve_explicit_dataset(db, evaluation_request.dataset_id)

    if evaluation_request.training_task_id is None:
        raise ValueError("training_task_id must be set at this point")
    return await _resolve_training_validation_dataset(
        db, evaluation_request.training_task_id
    )


def _validate_dataset_resolution_input(evaluation_request: EvaluationRequest) -> None:
    """Validate dataset resolution input parameters."""
    if evaluation_request.dataset_id and evaluation_request.training_task_id:
        raise ValueError(
            "Cannot specify both dataset_id and training_task_id. "
            "Use dataset_id for explicit dataset or training_task_id "
            "to use the validation dataset from that training."
        )

    if not evaluation_request.dataset_id and not evaluation_request.training_task_id:
        raise ValueError("Must specify either dataset_id or training_task_id.")


async def _resolve_explicit_dataset(db: AsyncSession, dataset_id: str) -> Path:
    """Resolve explicit dataset by ID."""
    try:
        dataset_uuid = UUID(dataset_id)
    except ValueError as exc:
        raise InvalidDatasetIdError(dataset_id) from exc

    dataset = await get_dataset_db(db, dataset_uuid)
    if not dataset:
        raise TrainingDatasetNotFoundError(f"Dataset not found: {dataset_id}")

    dataset_path = Path("data/datasets") / dataset.file_name
    if not dataset_path.exists():
        raise TrainingDatasetNotFoundError(f"Dataset file not found: {dataset_path}")

    logger.info(
        "Using explicit dataset for evaluation",
        dataset_id=dataset_id,
        dataset_path=str(dataset_path)
    )
    return dataset_path


async def _resolve_training_validation_dataset(
    db: AsyncSession, training_task_id: str
) -> Path:
    """Resolve validation dataset from training task."""
    try:
        task_uuid = UUID(training_task_id)
    except ValueError as exc:
        raise InvalidDatasetIdError(training_task_id) from exc

    training_task = await get_train_task_by_id(db, task_uuid)
    if not training_task:
        raise TrainingDatasetNotFoundError(
            f"Training task not found: {training_task_id}"
        )

    if not training_task.validation_dataset_path:
        raise TrainingDatasetNotFoundError(
            f"Training task {training_task_id} has no validation dataset path"
        )

    dataset_path = Path(training_task.validation_dataset_path)
    if not dataset_path.exists():
        raise TrainingDatasetNotFoundError(
            f"Validation dataset file not found: {dataset_path}"
        )

    logger.info(
        "Using validation dataset from training task",
        training_task_id=training_task_id,
        validation_dataset_path=str(dataset_path)
    )
    return dataset_path


SELECTED_MTEB_TASKS = ["STSBenchmark", "BIOSSES", "SICK-R"]
CACHE_BASE_DIR = "/app/data/models"


class EvaluationService:
    """Handles the full lifecycle of running MTEB benchmark on a cached model."""

    def __init__(self, db: AsyncSession) -> None:
        self.db = db

    async def run_benchmark(self, model_tag: str) -> dict[str, Any]:
        """Run selected MTEB tasks on a cached model identified by its tag.

        Args:
            model_tag: Unique model tag or UUID.

        Returns:
            Dictionary with benchmark results.
        """
        logger.info("Running MTEB benchmark for model: {}", model_tag)

        model = await get_ai_model_db(self.db, model_tag)
        if not model:
            logger.error("Model with tag {} not found", model_tag)
            raise ModelNotFoundError()

        cache_path = resolve_cache_path(model)
        logger.debug("Resolved cache path: {}", cache_path)

        transformer: SentenceTransformer = self._load_model(cache_path)
        tasks: list[AbsTask] = get_tasks(tasks=SELECTED_MTEB_TASKS)

        benchmark = MTEB(tasks=tasks)
        results = benchmark.run(
            model=transformer,
            output_folder=None,
            eval_splits=["test"],
            eval_subsets=[]
        )

        return self._serialize_results(results)

    @staticmethod
    def _load_model(model_path: Path) -> SentenceTransformer:
        """Load a SentenceTransformer model and move to CUDA if available.

        Args:
            model_path: Filesystem path to the cached model.

        Returns:
            Loaded and prepared SentenceTransformer.
        """
        logger.debug("Loading model from: {}", model_path)
        model = SentenceTransformer(str(model_path))

        if torch.cuda.is_available():
            model = model.to("cuda")
            logger.debug("Model loaded on CUDA: {}", torch.cuda.get_device_name(0))
        else:
            logger.warning("CUDA not available. Using CPU.")

        return model

    @staticmethod
    def _serialize_results(results: list[Any]) -> dict[str, Any]:
        """Serialize benchmark results to JSON-serializable dict.

        Args:
            results: List of TaskResult-like objects.

        Returns:
            JSON-compatible dictionary of results.
        """
        def serializer(obj: object) -> dict[str, Any]:
            if obj.__class__.__name__ == "TaskResult":
                return obj.__dict__
            raise TypeError("Unsupported type {} for serialization",
                obj.__class__.__name__)

        return json.loads(json.dumps(results, default=serializer))


def resolve_cache_path(model: AIModel) -> Path:
    """Resolve the full local snapshot path for a cached model.

    Args:
        model: AIModel instance

    Returns:
        Path to model snapshot directory.

    Raises:
        ValueError, FileNotFoundError, RuntimeError
    """
    source_map = {
        ModelSource.HUGGINGFACE: "hf_home",
        ModelSource.GITHUB: "gh_home",
        ModelSource.LOCAL: "local_cache",
    }

    source_dir = source_map.get(model.source)
    if not source_dir:
        raise ValueError(f"Unsupported model source: {model.source}")

    base_path = Path(CACHE_BASE_DIR) / f"models--{model.name.replace('/', '--')}"
    snapshot_dir = base_path / "snapshots"

    if not snapshot_dir.exists():
        raise FileNotFoundError("Snapshot folder not found at: {}", snapshot_dir)

    snapshots = [p for p in snapshot_dir.iterdir() if p.is_dir()]
    if not snapshots:
        raise FileNotFoundError("No snapshot folders found in: {}", snapshot_dir)
    if len(snapshots) > 1:
        raise RuntimeError("Multiple snapshot folders found in: {}", snapshot_dir)

    return snapshots[0]
=======
    """Resolve the dataset path for evaluation - wrapper for backward compatibility."""
    return await EvaluationDatasetResolver.resolve_evaluation_dataset(
        db, evaluation_request
    )
>>>>>>> 68418839
<|MERGE_RESOLUTION|>--- conflicted
+++ resolved
@@ -2,7 +2,6 @@
 
 import json
 from pathlib import Path
-<<<<<<< HEAD
 from typing import Any
 from uuid import UUID
 
@@ -11,9 +10,6 @@
 from mteb import MTEB, get_tasks
 from mteb.abstasks import AbsTask
 from sentence_transformers import SentenceTransformer
-=======
-
->>>>>>> 68418839
 from sqlmodel.ext.asyncio.session import AsyncSession
 
 from vectorize.ai_model.exceptions import ModelNotFoundError
@@ -78,106 +74,10 @@
 async def resolve_evaluation_dataset_svc(
     db: AsyncSession, evaluation_request: EvaluationRequest
 ) -> Path:
-<<<<<<< HEAD
-    """Resolve the dataset path for evaluation.
-
-    Uses either the explicit dataset_id or gets the validation dataset
-    from the training_task_id.
-
-    Args:
-        db: Database session
-        evaluation_request: Evaluation request with dataset_id and/or training_task_id
-
-    Returns:
-        Path to the dataset file
-
-    Raises:
-        ValueError: If neither dataset_id nor training_task_id is provided,
-                   or if both are provided.
-        InvalidDatasetIdError: If dataset ID is invalid.
-        TrainingDatasetNotFoundError: If dataset or training task not found.
-    """
-    _validate_dataset_resolution_input(evaluation_request)
-
-    if evaluation_request.dataset_id:
-        return await _resolve_explicit_dataset(db, evaluation_request.dataset_id)
-
-    if evaluation_request.training_task_id is None:
-        raise ValueError("training_task_id must be set at this point")
-    return await _resolve_training_validation_dataset(
-        db, evaluation_request.training_task_id
+    """Resolve the dataset path for evaluation - wrapper for backward compatibility."""
+    return await EvaluationDatasetResolver.resolve_evaluation_dataset(
+        db, evaluation_request
     )
-
-
-def _validate_dataset_resolution_input(evaluation_request: EvaluationRequest) -> None:
-    """Validate dataset resolution input parameters."""
-    if evaluation_request.dataset_id and evaluation_request.training_task_id:
-        raise ValueError(
-            "Cannot specify both dataset_id and training_task_id. "
-            "Use dataset_id for explicit dataset or training_task_id "
-            "to use the validation dataset from that training."
-        )
-
-    if not evaluation_request.dataset_id and not evaluation_request.training_task_id:
-        raise ValueError("Must specify either dataset_id or training_task_id.")
-
-
-async def _resolve_explicit_dataset(db: AsyncSession, dataset_id: str) -> Path:
-    """Resolve explicit dataset by ID."""
-    try:
-        dataset_uuid = UUID(dataset_id)
-    except ValueError as exc:
-        raise InvalidDatasetIdError(dataset_id) from exc
-
-    dataset = await get_dataset_db(db, dataset_uuid)
-    if not dataset:
-        raise TrainingDatasetNotFoundError(f"Dataset not found: {dataset_id}")
-
-    dataset_path = Path("data/datasets") / dataset.file_name
-    if not dataset_path.exists():
-        raise TrainingDatasetNotFoundError(f"Dataset file not found: {dataset_path}")
-
-    logger.info(
-        "Using explicit dataset for evaluation",
-        dataset_id=dataset_id,
-        dataset_path=str(dataset_path)
-    )
-    return dataset_path
-
-
-async def _resolve_training_validation_dataset(
-    db: AsyncSession, training_task_id: str
-) -> Path:
-    """Resolve validation dataset from training task."""
-    try:
-        task_uuid = UUID(training_task_id)
-    except ValueError as exc:
-        raise InvalidDatasetIdError(training_task_id) from exc
-
-    training_task = await get_train_task_by_id(db, task_uuid)
-    if not training_task:
-        raise TrainingDatasetNotFoundError(
-            f"Training task not found: {training_task_id}"
-        )
-
-    if not training_task.validation_dataset_path:
-        raise TrainingDatasetNotFoundError(
-            f"Training task {training_task_id} has no validation dataset path"
-        )
-
-    dataset_path = Path(training_task.validation_dataset_path)
-    if not dataset_path.exists():
-        raise TrainingDatasetNotFoundError(
-            f"Validation dataset file not found: {dataset_path}"
-        )
-
-    logger.info(
-        "Using validation dataset from training task",
-        training_task_id=training_task_id,
-        validation_dataset_path=str(dataset_path)
-    )
-    return dataset_path
-
 
 SELECTED_MTEB_TASKS = ["STSBenchmark", "BIOSSES", "SICK-R"]
 CACHE_BASE_DIR = "/app/data/models"
@@ -295,10 +195,4 @@
     if len(snapshots) > 1:
         raise RuntimeError("Multiple snapshot folders found in: {}", snapshot_dir)
 
-    return snapshots[0]
-=======
-    """Resolve the dataset path for evaluation - wrapper for backward compatibility."""
-    return await EvaluationDatasetResolver.resolve_evaluation_dataset(
-        db, evaluation_request
-    )
->>>>>>> 68418839
+    return snapshots[0]