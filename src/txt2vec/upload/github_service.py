--- conflicted
+++ resolved
@@ -1,10 +1,7 @@
 """Service for importing models."""
-<<<<<<< HEAD
-=======
 
 from http import HTTPStatus
 from pathlib import Path
->>>>>>> 757ed9e2
 
 import httpx
 from fastapi import HTTPException
@@ -14,11 +11,7 @@
 
 
 async def handle_model_download(github_url: str) -> dict:
-<<<<<<< HEAD
-    """Handles downloading a PyTorch model file from a GitHub repository
-=======
     """Handles downloading a PyTorch model file from a GitHub repository.
->>>>>>> 757ed9e2
 
     Args:
         github_url (str): A valid GitHub repository URL.
@@ -96,12 +89,4 @@
                 detail="Unexpected error calling the GitHub API.",
             )
 
-<<<<<<< HEAD
-    # Beachten Sie: download_url wird hier nicht verwendet, aber das ist Teil der ursprünglichen Logik.
-    # Die Formatierung ändert nichts an der Logik oder Variablenverwendung.
-    return {
-        "message": f"Model would be saved to {save_path} (saving disabled for now)."
-    }
-=======
-    return {"message": f"Model downloaded and saved to `{save_path}`"}
->>>>>>> 757ed9e2
+    return {"message": f"Model downloaded and saved to `{save_path}`"}