--- conflicted
+++ resolved
@@ -75,7 +75,17 @@
     status_code = status.HTTP_503_SERVICE_UNAVAILABLE
 
 
-<<<<<<< HEAD
+class ModelAlreadyExistsError(AppError):
+    """Exception raised when a model with the same tag already exists."""
+
+    error_code = ErrorCode.DUPLICATE_ENTRY
+    status_code = status.HTTP_409_CONFLICT
+
+    def __init__(self, message: str) -> None:
+        """Initialize with a custom message."""
+        super().__init__(message)
+
+
 class InvalidGitHubUrlError(AppError):
     """Fehler beim Zugriff auf die GitHub URL."""
 
@@ -113,15 +123,4 @@
 
     error_code = ErrorCode.SERVICE_UNAVAILABLE
     message = "Unexpected error calling the GitHub API."
-    status_code = status.HTTP_502_BAD_GATEWAY
-=======
-class ModelAlreadyExistsError(AppError):
-    """Exception raised when a model with the same tag already exists."""
-
-    error_code = ErrorCode.DUPLICATE_ENTRY
-    status_code = status.HTTP_409_CONFLICT
-
-    def __init__(self, message: str) -> None:
-        """Initialize with a custom message."""
-        super().__init__(message)
->>>>>>> 2bf12839
+    status_code = status.HTTP_502_BAD_GATEWAY